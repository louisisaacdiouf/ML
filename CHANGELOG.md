<<<<<<< HEAD
- 1.2.0
    - Added Logit Boost classifier
=======
1.1.2
    - Fix Gradient Boost learning rate upper bound
>>>>>>> f650a5e5

- 1.1.1
    - Fix Gradient Boost subsampling and importance scores
    
- 1.1.0
    - Update to Scienide Tensor 3.0
    - Added Nesterov's lookahead to Momentum Optimizer
    - Added Reversible transformer interface
    - MaxAbs, Z Score, and Robust scalers are now Reversible
    - Min Max Normalizer now implements Reversible
    - TF-IDF Transformer is now Reversible
    - Added Preset cluster seeder
    - Added Concatenator extractor

1.0.3
    - Do not remove `groups` property from symbol table

1.0.2
    - Fix KNN and Hot Deck imputer reset donor samples

1.0.1
    - Fix AdaMax optimizer when tensor extension loaded
    - Prevent certain specification false negatives
    - Add extension minimum version specification

- 1.0.0
    - No changes

- 1.0.0-rc1
    - Added Token Hashing Vectorizer transformer
    - Added Word Stemmer tokenizer from Extras
    - Remove HTML Stripper and Whitespace Remover transformers
    - Rename steps() method to losses()
    - Steps() now returns iterable progress table w/ header
    - Remove rules() method on CART
    - Removed results() and best() methods from Grid Search
    - Change string representation of NAN to match PHP
    - Added extra whitespace pattern to Regex Filter

- 1.0.0-beta2
    - Interval Discretizer now uses variable width histograms
    - Added TF-IDF sublinear TF scaling and document length normalization
    - Dataset filterByColumn() is now filter()
    - Added Lambda Function transformer from Extras
    - Rename Dataset column methods to feature
    - Added Dataset general sort() using callback
    - Confusion Matrix classes no longer selectable
    - Remove Recursive Feature Eliminator transformer
    - Metric range() now returns a Tuple object

- 1.0.0-beta1
    - Added variance smoothing to Gaussian NB, Mixture, and MLE
    - Added MAD smoothing to Robust Z Score
    - Added Writable extractor interface
    - NDJSON and CSV extractors are now Writable
    - Added SQL Table dataset extractor
    - Changed Word Count Vectorizer DF constraints to proportions
    - Change order of Naive Bayes hyper-parameters
    - Persisters use RBX serializer by default
    - Removed previously deprecated portions of the API
    - Removed Embedder interface and namespace
    - Change Robust Z Score alpha parameter name to beta
    - Hold Out validator does not randomize by default
    - Move Redis DB persister to extras package
    - Remove Loda estimate bins static method
    - Change Grid Search base estimator param name to class
    - Remove Dataset cast to string preview
    - Add Error Analysis error standard deviation and drop midrange
    - Naive Bayes Laplace smoothing no longer effects priors
    - Nearest Neighbors distance weighting off by default
    - Promoted the Other namespace
    - Moved Flysystem persister to the Extras package
    - Change order of Loda hyper-parameters
    - Persistent Model now accepts an optional serializer
    - Persisters no longer interact directly with Persistables
    - Remove Wrapper interface
    - RBX serializer now accepts base Gzip parameter
    - Gzip serializer no longer accepts base serializer
    - Changed Gzip default compression level from 1 to 6
    - Changed RBX default compression level from 9 to 6
    - Do not persist training progress information
    - Change underscores in Report property names to spaces
    - Add saveTo() method to Encoding object
    - Add Dataset exportTo() method
    - Pipeline and Committee Machine are no longer Verbose
    - Remove K Best feature selector (special case of RFE)
    - Changed Error Analysis metrics
    - Remove threat score from Multiclass Breakdown
    - Rename Labels Are Missing exception
    - Feature importances are no longer normalized
    - Optimized CART binary categorical node splitting
    - Interval Discretizer outputs numeric string categories
    - Renamed Random Hot Deck Imputer
    - Changed order of decision tree hyper-parameters

- 0.4.1
    - Optimized CART node splitting for low variance continuous features
    - Fixed RBX serializer string representation
    - Prevent overwrites when instantiating Unlabeled from iterator

- 0.4.0
    - Added Truncated SVD transformer
    - Added Rubix Object File (RBX) format serializer
    - Added class revision() method to the Persistable interface
    - Added custom class revision mismatch exception
    - Add Boolean Converter transformer
    - Deprecated Igbinary serializer and move to Extras package
    - Deprecate explainedVar() and noiseVar() methods on PCA and LDA
    - Added missing extension specification and exception
    
- 0.3.2
    - Fix t-SNE momentum gain bus error when using Tensor extension
    - Optimize t-SNE matrix instantiation
    - Refactor single sample inference methods
    - Update the docs site

- 0.3.1
    - Fix CART feature importances purity increase overflow

- 0.3.0
    - Added K Best feature selector
    - Added Flysystem 2.0 Persister
    - Stateful and Elastic Transformers are now Persistable
    - Added Gzip serializer for Persistable objects
    - Added Sentence tokenizer
    - Library now throws Rubix\ML namespaced exceptions
    - Added Scoring interface for estimators that score samples
    - Deprecated the Ranking interface
    - Add generic Trainable interface
    - Decision Trees are now iterable
    - Added K-Skip-N-Gram tokenizer and deprecated Skip Gram
    - Single sample inference methods are now marked internal
    - Deprecated Variance Threshold Filter
    
- 0.2.4
    - Categorized and annotated internal API
    - Fix context of preprocess() and combinations() methods
    - Added version constants

- 0.2.3
    - Now compatible with PHP 8 GD Image types
    - Dataset cast sample to array upon validation

- 0.2.2
    - Optimized CART quantile-based node splitting
    - Fixed CART and Extra Tree min purity increase post pruning
    - Fix ITree infinite loop splitting same samples

- 0.2.1
    - Optimized Stop Word Filter
    - Allow list of empty regex patterns in Regex Filter
    - Handle missing class definitions in Native and Igbinary
    - Fixed infinite loop in Ball Tree & KD Tree grow method

- 0.2.0
    - Add Recursive Feature Eliminator feature selector
    - Can now disable holdout validation in MLP learners
    - TF-IDF Transformer additive Laplace smoothing now variable
    - Added instability detection to gradient-based learners
    - Gradient Boost validation set holdout can now be 0
    - Specifications now extend base class
    - Rename Dataset validate argument to verify
    - Ball Tree Cluster nodes are now called Cliques
    - ITree cells are now called Depth nodes
    - Added Dataset join() method and deprecated augment()
    - Added score() method to Ranking API and deprecated rank()
    - Renamed Radius Neighbors anomalyClass to outlierClass
    - HTML Stripper can now allow user-specified tags
    - Sparse Random Projector now has variable sparsity
    - Deprecated Dense Random Projector transformer
    
- 0.1.6
    - Fix KNN Imputer spatial tree dependency injection

- 0.1.5
    - Compensate for zero vectors in Cosine kernel
    - Fixed KMC2 random threshold calculation
    - Fix Naive Bayes divide by zero when smoothing is 0

- 0.1.4
    - Optimized Cosine distance for sparse vectors

- 0.1.3
    - Optimized Cosine distance kernel
    - Optimized (NaN) Safe Euclidean distance kernel
    - Fixed markedness calculation in Multiclass Breakdown
    - Prevent infinite loop during spatial tree path finding

- 0.1.2
    - Fixed Grid Search best hyper-parameters method
    - Fixed K Means average loss calculation
    - Fixed bootstrap estimators tiny bootstrap sets

- 0.1.1
    - Fixed Image Resizer placeholder image
    - Fixed Filesystem no write permissions on instantiation
    - Nicer Stringable object string representations
    - Do not terminate empty Spatial tree leaf nodes
    - Additional Filesystem persister checks
    - Nicer Dataset object validation error messages

- 0.1.0
    - CV Report Generators now return Report objects
    - Dataset describe methods now return Report objects
    - Allow hyphens and apostrophes in Word Tokenizer
    - Dataset conversion methods now return an Encoding object
    - Encodings are now writeable to disk
    - Allow classes to be selected for Confusion Matrix
    - Fixed divide by zero in Multiclass Breakdown report
    - Changed Random Projector minDimensions default max distortion
    - Fixed Naive Bayes user-defined class prior probabilities
    - Internal CV Learners now check for sufficient hold out data
    - Fixed randomize empty dataset object
    - Removed setPersister method from Persistent Model
    - Added Dataset Has Dimensionality Specification
    - Changed name of Tree max depth parameter to max height
    - Fixed F Beta division by zero
    - Dataset toCSV and toNDJSON accept optional header
    - Nicer Verbose Learner logger output
    - Screen Logger uses empty channel name by default

- 0.1.0-rc5
    - Improved logging for Verbose Learners
    - Added max document frequency to Word Count Vectorizer
    - Whitespace Trimmer is now a separate Transformer
    - Text Normalizers no longer remove extra whitespace
    - Added extra characters pattern to Regex Filter class constants
    - Moved Lambda Function transformer to Extras package
    - GaussianNB new class labels during partial train
    - Decision Tree print ruleset now accepts a header
    - Fixed Variance Threshold Filter drop categorical by default
    - Removed AdaBoost return learned sample weights

- 0.1.0-rc4
    - Added Multibyte Text Normalizer transformer
    - V Measure now has adjustable beta parameter
    - Persistent Model is no longer Verbose
    - Stop Word Filter now handles unicode characters

- 0.1.0-rc3
    - Embedders now adopt the Transformer API
    - Added RanksFeatures interface
    - Logistic Regression and Adaline now implement RanksFeatures
    - Ridge now implements the RanksFeatures interface
    - Added L2 regularization to Dense hidden layers
    - Neural Network L2 regularization now optional
    - Added MLP numerical instability checks
    - Optimized Ball Tree nearest neighbors search
    - Pipeline is now more verbose
    - Renamed Dataset partition method to partitionByColumn
    - Decreased default neural net learner batch size to 128
    - Increased default K Means batch size to 128
    - Renamed Dataset types method to featureTypes
    - Efficient serialization of Word Count Vectorizer
    - Decoupled Persistable interface from Learner
    - Moved Gower Distance kernel to Extras package
    - Moved SiLU activation function to Extras package
    - Removed array_first and array_last from global functions
    - Abstracted deferred Backend computations into Tasks
    - Removed unused BST interface

- 0.1.0-rc2
    - Persistent Model now implements Verbose interface
    - Tuned CART continuous feature quantile-based split finding
    - N-gram and SkipGram use configurable base word tokenizer
    - Moved Alpha Dropout hidden layer to Extras package
    - Added Dataset merge and augment methods
    - Removed Dataset prepend and append methods
    - Lambda Function transformer now takes any callable
    - Text Normalizer trim extra whitespace not optional
    - Mean Shift minimum seeds now set at 20
    - Standardized K Means inertial loss over batch count
    - Added set persister method to Persistent Model
    - Removed range() from neural network Cost Function interface
    - Increased default neural net learner batch size to 200

- 0.1.0-rc1
    - Random Forest now handles imbalanced datasets
    - Added early stopping window to AdaBoost
    - Gaussian MLE now has automatic and adaptive threshold
    - Loda now has automatic and adaptive threshold
    - Variance Threshold Filter now selects top k features
    - Added params method to Estimator and Embedder interface
    - t-SNE now compatible with categorical distance kernels
    - Grid Search implements the Wrapper interface
    - Grid Search memorizes all results from last search
    - Dataset fromIterator method accepts any iterable
    - Column Picker throws exception if column not found
    - Better hyper-parameter stringification
    - Improved Dataset exception messages
    - RMSE now default validation Metric for Regressors
    - Added balanced accuracy and threat score to Multi-class report
    - Pipeline and Persistent Model now implement Ranking
    - Changed percentile to quantile in Stats helper
    - Renamed Residual Analysis report to Error Analysis
    - Changed namespace of specification objects

- 0.0.19-beta
    - Added SiLU self-stabilizing neural network activation function
    - Dense hidden layers now have optional bias parameter
    - KNN-based imputers accelerated by spatial tree
    - Changed the default anomaly class for Radius Neighbors
    - Removed additional methods from guessing Strategies
    - Numeric String Converter now uses fixed NaN placeholder
    - Missing Data Imputer now passes through other data types
    - Changed order of Missing Data Imputer params
    - Renamed high-level resource type to image type
    - Added comb (n choose k) to global functions
    - Image Vectorizer now has grayscale option
    - Clusterers and Anomaly Detectors return integer predictions
    - Ball Tree now compatible with categorical distance kernels
    - Parallel Learners using Amp Backend are now persistable
    - Changed order of Radius Neighbors hyper-parameters

- 0.0.18-beta
    - Now requires PHP 7.2 and above
    - Added phpbench performance benchmarks
    - Added JSON, NDJSON, CSV, and Column Picker Extractors
    - Changed the way fromIterator method works on Dataset object
    - Added Hyperplane dataset generator
    - Changed the way noise is applied to Circle, Half Moon, etc.
    - Changed name of Multilayer Perceptron classifier
    - Deferred computations are now callable
    - Removed range() from the activation function interface
    - Added label type validation for supervised learners
    - Added toArray, toJson, toCsv, toNdjson methods to Dataset API
    - Can now preview a Dataset object in console by echoing it
    - Changed Labeled dataset objects iteration and array access
    - Removed zip and unzip methods on Labeled dataset
    - Added describe by label method to Labeled dataset
    - Changed the way fromIterator works on Dataset
    - Added Regex Filter transformer
    - Changed name of Igbinary serializer
    - Changed dataset and label description

- 0.0.17-beta
    - Added Tensor extension compatibility
    - Migrated to new Tensor library namespace
    - Anomaly detector predictions now categorical
    - Clusterers now predict categorical cluster labels
    - Added extracting data section to docs
    - Added code metrics
    - Added training and inference sections to the docs
    - Decision tree rules method now outputs a string
    - Added drop row and column methods to dataset interface
    - Dataset row() method is now sample()

- 0.0.16-beta
    - Radius Neighbors allows user-definable anomaly class
    - Added KNN Imputer
    - Added Random Hot Deck Imputer
    - Missing Data Imputer now handles NaNs by default
    - Added NaN safe Euclidean distance kernel
    - Added Gower distance kernel
    - Added Hamming distance kernel
    - Dataset now requires homogeneous feature columns
    - KNN now compatible with categorical features
    - Added transform column method to dataset object
    - Added describe method to dataset object
    - Added describe labels method to Labeled dataset
    - Added deduplicate method to dataset object
    - Added unzip static factory for Labeled datasets from data table
    - Changed the order of t-SNE hyper-parameters
    - Added global transpose array helper function
    - Renamed label key to classes in Multiclass Breakdown report
    - Changed order of Gradient Boost and AdaBoost hyper-parameters
    - Changed order of Loda hyper-parameters
    - Added asString method to the Data Type helper class
    - Added check for NaN labels in Labeled dataset
    - Changed namespace of Data Type helper
    - Numeric String Converter now handles NaN strings
    - Added predict probabilities of a single sample method
    - Added rank single sample trait

- 0.0.15-beta
    - Added Gaussian MLE anomaly detector
    - Added early stopping window to Gradient Descent-based Learners
    - Changed early stopping behavior of MLP-based estimators
    - Added predict single sample method to Learner interface
    - Changed method signature of random subset without replacement
    - Changed K Means default max iterations
    - Robust Z-Score now uses weighted combination of scores
    - Cross validators now stratify dataset automatically
    - Changed default k in K Fold validator
    - Changed order of Loda hyperparameters
    - Changed hyperparameter order of KNN-based learners
    - Added method to return categories from One Hot Encoder
    - Removed Lottery and Blurry Percentile guessing strategy
    - Added Percentile guessing strategy
    - Added shrinkage parameter to Wild Guess strategy
    - Added additional methods to random Strategies
    - Renamed Popularity Contest strategy to Prior
    - Datasets now inherit from abstract parent Dataset class
    - Removed Dataset interface
    - Neural net parameter update in Layer instead of Optimizer
    - Changed order of distance-based clusterer hyperparameters
    - Improved cluster radius estimation in Mean Shift
    - Naive Bayes now adaptive to new class labels
    - Changed order of neural network learner hyperparameters
    - Added safety switch to AdaBoost if weak learner worse than random
    - Added min change early stopping to AdaBoost
    - Added Patreon funding support

- 0.0.14-beta
    - Added feature importances to Gradient Boost
    - Added progress monitoring to Gradient Boost w/ early stop
    - Added Spatial and Decision tree interface
    - Mean Shift compatible with Spatial trees
    - K-d Neighbors base spatial tree configurable
    - Radius Neighbors now uses base spatial tree
    - Local Outlier Factor interchangeable base search tree
    - DBSCAN now uses any Spatial tree for range searches
    - CART uses downsampling on continuous features
    - LOF and Isolation Forest contamination off by default
    - Embed method now returns an array instead of dataset
    - Fixed issue with Dataset partitioning
    - Renamed Coordinate node to Hypercube
    - KNN default k is now 5 instead of 3
    - CART can now print a text representation of the decision rules
    - Removed Local Outlier Factor brute force version
    - Changed namespace of trees to Graph/Trees
    - CART impurity tolerances are now hardcoded
    - Changed order of CART hyperparameters
    - Added Extra Tree base implementation
    - Extra Tree splits are now unbiased
    - Extra Tree Classifier now minimizes entropy
    - Reduced the memory footprint of Binary Nodes
    - Gradient Boost shrinkage bounded between 0 and 1
    - Added random subset without replacement to dataset API
    - Changed order of Gradient Boost hyperparameters
    - Changed order of MLP hyperparameters
    - Ranking interface is now a general interface
    - Changed default t-SNE minimum gradient

- 0.0.13-beta
    - Added documentation site
    - Added Regression and Classification Loss interfaces
    - Robust Z-Score is now a Ranking anomaly detector
    - Loda now defaults to auto detect bin count
    - Removed tolerance param from Gradient Boost and AdaBoost
    - Screen logger timestamp format now configurable
    - Dropped Persistable contract between SVM-based learners
    - Random Forest feature importances now serial
    - Removed Robust Z-Score tolerance parameter
    - Added slice method to Dataset API
    - Loda now performs density estimation on the fly
    - Transform labels now returns self for method chaining

- 0.0.12-beta
    - Added AdaMax neural network Optimizer
    - Added Parallel interface for multiprocessing
    - Added Backend processing interface
    - Added Amp parallel and Serial processing Backends
    - Random Forest uses parallel processing
    - Added CPU helper and core auto detection
    - Committee Machine is now a meta estimator
    - Committee Machine now Parallel and Verbose
    - Bootstrap Aggregator uses multiple processes
    - Grid Search now trains in parallel
    - K Fold, Leave P Out, and Monte Carlo validators now Parallel
    - Added momentum to Batch Norm moving averages
    - Custom Batch Norm and PReLU parameter initialization
    - Added custom bias initialization to Dense layer
    - Output layers now accept custom initializers
    - Added Constant neural network parameter initializer
    - Removed Exponential neural network Cost Function
    - Filesystem save history is now either on or off
    - Removed save history from Redis DB Persister
    - Removed Model Orchestra meta-estimator
    - Grid Search automatically retrains base estimator
    - Added neural net Parameter namespace and interface
    - Changed order of Loda hyperparameters
    - Replaced F1 Score with F Beta metric
    - Removed ISRU and Gaussian activation functions
    - Fixed SELU derivative computation
    - Changed adaptive optimizer default decay parameters
    - Changed default learning rate of Stochastic Optimizer
    - Added SMAPE (Symmetric MAPE) regression metric
    - Added MAPE to Residual Analysis report
    - Fixed MSLE computation in Residual Analysis report
    - Renamed RMSError Metric to RMSE
    - Embedders no longer implement Estimator interface
    - Added error statistics to Residual Analysis report

- 0.0.11-beta
    - K Means now uses mini batch GD instead of SGD
    - K Means in now an Online learner
    - Added Adjusted Rand Index clustering metric
    - Added Seeder Interface
    - Added Random, K-MC2, and Plus Plus seeders
    - Accelerated Mean Shift with Ball Tree
    - Added radius estimation to Mean Shift
    - K Means and Mean Shift now implement Probabilistic
    - Gaussian Mixture now supports seeders
    - Changed order of K Means hyperparameters
    - Moved Ranking interface to anomaly detector namespace
    - N-gram Tokenizer now outputs ranges of word tokens
    - Changed default Fuzzy C Means hyper-parameters
    - Added spatial partitioning to Dataset API
    - Added Image Resizer transformer
    - Image Vectorizer no longer resizes images
    - Fixed adaptive optimizer bug upon binary unserialization
    - Removed Quartile Standardizer
    - Optimized Image Vectorizer using bitwise operations
    - Pipeline is now more verbose

- 0.0.10-beta
    - Added Loda online anomaly detector
    - Added Radius Neighbors classifier and regressor
    - Added fast k-d LOF anomaly detector
    - Added base Ball Tree implementation
    - Added Ranking interface
    - Changed Manifold namespace to Embedders
    - Isolation Forest and LOF are now Ranking
    - K Means is now Verbose
    - Accelerated DBSCAN with Ball Tree
    - Added upper bound to contamination hyperparameter
    - Changed hyper-parameter order of Isolation Forest
    - Optimized Interval Discretizer transformer
    - K Means is no longer Online
    - Removed Sign function
    - Added Binary Tree interface
    - Added bin count heuristic to Loda
    - Changed order of k-d neighbors hyperparameters
    - Removed Hamming distance kernel

- 0.0.9-beta
    - Added transform labels method to Labeled Dataset
    - Added Data Type helper
    - Pipeline and Persistent Model are now Probabilistic
    - Added stack method to dataset API
    - Changed merge method on dataset to append and prepend
    - Implemented specifications
    - Added data type compatibility for estimators
    - Added compatibility method to validation metrics
    - Added estimator compatibility to reports
    - Added trained method to learner API
    - Added fitted method to Stateful transformer API
    - Changed ordinal of integer encoded data types
    - Added Adaptive optimizer interface
    - Changed Transformer transform API
    - Removed prompt method from Persistent Model
    - Removed JsonSerializable from Dataset Interface

- 0.0.8-alpha
    - Added Model Orchestra meta estimator
    - Added Stop Word Filter transformer
    - Added document frequency smoothing to TF-IDF Transformer
    - Added Uniform neural net weight initializer
    - Improved Gaussian Mixture numerical stability
    - Fixed missing probabilities in Classification Tree
    - Removed MetaEstimator interface
    - Added model Wrapper interface
    - AdaBoost is now probabilistic
    - Added Constant guessing strategy
    - Added N-Gram word tokenizer
    - Added Skip-Gram word tokenizer
    - Changed FCM and K Means default max epochs
    - Added zip method to Labeled dataset
    - Removed stop word filter from Word Count Vectorizer
    - Changed order of t-SNE hyper-parameters
    - Grid search now has automatic default Metric
    - Base k-D Tree now uses highest variance splits
    - Renamed Raw Pixel Encoder to Image Vectorizer

- 0.0.7-alpha
    - Added Support Vector Machine classifier and regressor
    - Added One Class SVM anomaly detector
    - Added Verbose interface for logging
    - Added Linear Discriminant Analysis (LDA) transformer
    - Manifold learners are now considered Estimators
    - Transformers can now transform labels
    - Added Cyclic neural net Optimizer
    - Added k-d neighbors search with pruning
    - Added post pruning to CART estimators
    - Estimators with explicit loss functions are now Verbose
    - Grid Search: Added option to retrain best model on full dataset
    - Filesystem Persister now keeps backups of latest models
    - Added loading backup models to Persister API
    - Added PSR-3 compatible screen logger
    - Grid Search is now Verbose
    - t-SNE embedder is now Verbose
    - Added Serializer interface
    - Added Native and Binary serializers
    - Fixed Naive Bayes reset category counts during partial train
    - Pipeline and Persistent Model are now Verbose
    - Classification and Regression trees now Verbose
    - Random Forest can now return feature importances
    - Gradient Boost now accepts base and booster estimators
    - Blurry Median strategy is now Blurry Percentile
    - Added Mean strategy
    - Removed dataset save and load methods
    - Subsumed Extractor api into Transformer
    - Removed Concentration metric
    - Changed Metric and Report API
    - Added Text Normalizer transformer
    - Added weighted predictions to KNN estimators
    - Added HTML Stripper transformer

- 0.0.6-alpha
    - Added Gradient Boost regressor
    - Added t-SNE embedder
    - AdaBoost now uses SAMME multiclass algorithm
    - Added Redis persister
    - Added Max Absolute Scaler
    - Added Principal Component Analysis transformer
    - Pipeline is now Online and has elastic option
    - Added Elastic interface for transformers
    - Z Scale Standardizer is now Elastic
    - Min Max Normalizer is now Elastic
    - TF-IDF Transformer is now Elastic
    - Added Huber Loss cost function
    - Added Swiss Roll generator
    - Moved Generators to the Datasets directory
    - Added Persister interface for Persistable objects
    - Added overwrite protection to Persistent Model meta estimator
    - Multiclass Breakdown report now breaks down user-defined classes
    - Renamed restore method to load on Datasets and Persisters
    - Random Forest now accepts a base estimator instance
    - CARTs now use max features heuristic by default
    - Added build/quick factory methods to Datasets
    - Added Interval Discretizer transformer
    - GaussianNB and Naive Bayes now accept class prior probabilities
    - Removed Image Patch Descriptor
    - Added Learner interface for trainable estimators
    - Added smart cluster initialization to K Means and Fuzzy C Means
    - Circle and Half Moon generators now generate Labeled datasets
    - Gaussian Mixture now uses K Means initialization
    - Removed Isolation Tree anomaly detector

- 0.0.5-alpha
    - Added Gaussian Mixture clusterer
    - Added Batch Norm hidden layer
    - Added PReLU hidden layer
    - Added Relative Entropy cost function to nn
    - Added random weighted subset to datasets
    - Committee Machine classifier only and added expert influence
    - Added type method to Estimator API
    - Removed classifier, detector, clusterer, regressor interfaces
    - Added epsilon smoothing to Gaussian Naive Bayes
    - Added option to fit priors in Naive Bayes classifiers
    - Added Jaccard distance kernel
    - Fixed Hamming distance calculation
    - Added Alpha Dropout layer
    - Fixed divide by 0 in Cross Entropy cost function
    - Added scaling parameter to Exponential cost function
    - Added Image Patch Descriptor extractor
    - Added Texture Histogram descriptor
    - Added Average Color descriptor
    - Removed parameters from Dropout and Alpha Dropout layers
    - Added option to remove biases in Dense and Placeholder1D layers
    - Optimized Dataset objects
    - Optimized matrix and vector operations
    - Added grid params to Param helper
    - Added Gaussian RBF activation function
    - Renamed Quadratic cost function to Least Squares
    - Added option to stratify dataset in Hold Out and K Fold
    - Added Monte Carlo cross validator
    - Implemented noise as layer instead of activation function
    - Removed Identity activation function
    - Added Xavier 1 and 2 initializers
    - Added He initializer
    - Added Le Cun initializer
    - Added Normal (Gaussian) initializer

- 0.0.4-alpha
    - Added Dropout hidden layer
    - Added K-d Neighbors classifier and regressor
    - Added Extra Tree Regressor
    - Added Adaline regressor
    - Added sorting by column to Dataset
    - Added sort by label to Labeled Dataset
    - Added appending and prepending to Dataset
    - Added Dataset Generators
    - Added Noisy ReLU activation function
    - Fixed bug in dataset stratified fold
    - Added stop word filter to Word Count Vectorizer
    - Added centering and scaling options for standardizers
    - Added min dimensionality estimation on random projectors
    - Added Gaussian Random Projector
    - Removed Ellipsoidal distance kernel
    - Added Thresholded ReLU activation function
    - Changed API of Raw Pixel Encoder

- 0.0.3-alpha
    - Added Extra Tree classifier
    - Random Forest now supports Extra Trees
    - New Decision Tree implementation
    - Added Canberra distance kernel
    - Committee Machine is now a Meta Estimator Ensemble
    - Added Bootstrap Aggregator Meta Estimator Ensemble
    - Added Gaussian Naive Bayes
    - Naive Bayes classifiers are now Online learners
    - Added tolerance to Robust Z-Score detector
    - Added Concentration clustering metric (Calinski Harabasz)

- 0.0.2-alpha
    - Added Anomaly Detection
    - New Neural Net implementation
    - Added static analysis
    - Added Travis CI configuration

- 0.0.1-alpha<|MERGE_RESOLUTION|>--- conflicted
+++ resolved
@@ -1,10 +1,8 @@
-<<<<<<< HEAD
 - 1.2.0
     - Added Logit Boost classifier
-=======
-1.1.2
+
+- 1.1.2
     - Fix Gradient Boost learning rate upper bound
->>>>>>> f650a5e5
 
 - 1.1.1
     - Fix Gradient Boost subsampling and importance scores
