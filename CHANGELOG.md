--- conflicted
+++ resolved
@@ -1,15 +1,13 @@
-<<<<<<< HEAD
 - 0.3.0
     - Added Sentence tokenizer
     - Can now silence Verbose learners with silence() method
     - Added Scoring interface for estimators that score samples
     - Deprecated the Ranking interface
-=======
+
 - 0.2.1
     - Optimized Stop Word Filter
     - Allow list of empty regex patterns in Regex Filter
     - Handle missing class definitions in Native and Igbinary
->>>>>>> 78844d73
 
 - 0.2.0
     - Add Recursive Feature Eliminator feature selector
