<?php

namespace Rubix\ML
{
    /**
     * The current version of the library.
     *
     * @internal
     *
     * @var string
     */
<<<<<<< HEAD
    const VERSION = '2.0.1';
=======
    const VERSION = '1.3.3';
>>>>>>> cc27290b

    /**
     * A small number used in substitution of 0.
     *
     * @internal
     *
     * @var float
     */
    const EPSILON = 1e-8;

    /**
     * The natural logarithm of the epsilon constant.
     *
     * @internal
     *
     * @var float
     */
    const LOG_EPSILON = -18.420680744;

    /**
     * The number of radians in a full circle.
     *
     * @internal
     *
     * @var float
     */
    const TWO_PI = 2.0 * M_PI;

    /**
     * Half of pi.
     *
     * @internal
     *
     * @var float
     */
    const HALF_PI = 0.5 * M_PI;
}<|MERGE_RESOLUTION|>--- conflicted
+++ resolved
@@ -9,11 +9,7 @@
      *
      * @var string
      */
-<<<<<<< HEAD
-    const VERSION = '2.0.1';
-=======
-    const VERSION = '1.3.3';
->>>>>>> cc27290b
+    const VERSION = '2.0.2';
 
     /**
      * A small number used in substitution of 0.
