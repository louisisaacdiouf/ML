--- conflicted
+++ resolved
@@ -2,11 +2,8 @@
 
 namespace Rubix\ML\Graph\Nodes;
 
-<<<<<<< HEAD
 use Stringable;
 
-interface Outcome extends Decision, Stringable
-=======
 /**
  * Outcome
  *
@@ -16,8 +13,7 @@
  * @package     Rubix/ML
  * @author      Andrew DalPino
  */
-interface Outcome extends Decision
->>>>>>> 05770419
+interface Outcome extends Decision, Stringable
 {
     /**
      * Return the outcome of a decision.
