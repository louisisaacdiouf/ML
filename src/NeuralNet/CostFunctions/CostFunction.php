--- conflicted
+++ resolved
@@ -5,9 +5,6 @@
 use Tensor\Matrix;
 use Stringable;
 
-<<<<<<< HEAD
-interface CostFunction extends Stringable
-=======
 /**
  * Cost Function
  *
@@ -15,8 +12,7 @@
  * @package     Rubix/ML
  * @author      Andrew DalPino
  */
-interface CostFunction
->>>>>>> 05770419
+interface CostFunction extends Stringable
 {
     /**
      * Compute the loss score.
