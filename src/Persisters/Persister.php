--- conflicted
+++ resolved
@@ -5,9 +5,6 @@
 use Rubix\ML\Persistable;
 use Stringable;
 
-<<<<<<< HEAD
-interface Persister extends Stringable
-=======
 /**
  * Persister
  *
@@ -15,8 +12,7 @@
  * @package     Rubix/ML
  * @author      Andrew DalPino
  */
-interface Persister
->>>>>>> 05770419
+interface Persister extends Stringable
 {
     /**
      * Save the persistable object.
