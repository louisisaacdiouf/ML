<?php

namespace Rubix\ML\Transformers;

<<<<<<< HEAD
use Stringable;

interface Transformer extends Stringable
=======
/**
 * Transformer
 *
 * @category    Machine Learning
 * @package     Rubix/ML
 * @author      Andrew DalPino
 */
interface Transformer
>>>>>>> 05770419
{
    /**
     * Return the data types that this transformer is compatible with.
     *
     * @internal
     *
     * @return list<\Rubix\ML\DataType>
     */
    public function compatibility() : array;

    /**
     * Transform the dataset in place.
     *
     * @param array[] $samples
     */
    public function transform(array &$samples) : void;
}<|MERGE_RESOLUTION|>--- conflicted
+++ resolved
@@ -2,11 +2,8 @@
 
 namespace Rubix\ML\Transformers;
 
-<<<<<<< HEAD
 use Stringable;
 
-interface Transformer extends Stringable
-=======
 /**
  * Transformer
  *
@@ -14,8 +11,7 @@
  * @package     Rubix/ML
  * @author      Andrew DalPino
  */
-interface Transformer
->>>>>>> 05770419
+interface Transformer extends Stringable
 {
     /**
      * Return the data types that this transformer is compatible with.
