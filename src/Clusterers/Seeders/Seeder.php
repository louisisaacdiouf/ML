<?php

namespace Rubix\ML\Clusterers\Seeders;

use Rubix\ML\Datasets\Dataset;
use Stringable;

<<<<<<< HEAD
interface Seeder extends Stringable
=======
/**
 * Seeder
 *
 * @category    Machine Learning
 * @package     Rubix/ML
 * @author      Andrew DalPino
 */
interface Seeder
>>>>>>> 05770419
{
    /**
     * Seed k cluster centroids from a dataset.
     *
     * @internal
     *
     * @param \Rubix\ML\Datasets\Dataset $dataset
     * @param int $k
     * @return list<list<string|int|float>>
     */
    public function seed(Dataset $dataset, int $k) : array;
}<|MERGE_RESOLUTION|>--- conflicted
+++ resolved
@@ -5,9 +5,6 @@
 use Rubix\ML\Datasets\Dataset;
 use Stringable;
 
-<<<<<<< HEAD
-interface Seeder extends Stringable
-=======
 /**
  * Seeder
  *
@@ -15,8 +12,7 @@
  * @package     Rubix/ML
  * @author      Andrew DalPino
  */
-interface Seeder
->>>>>>> 05770419
+interface Seeder extends Stringable
 {
     /**
      * Seed k cluster centroids from a dataset.
