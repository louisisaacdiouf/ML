<?php

namespace Rubix\ML\Other\Strategies;

use Rubix\ML\Exceptions\InvalidArgumentException;
use Rubix\ML\Exceptions\RuntimeException;

use function array_slice;

/**
 * K Most Frequent
 *
 * This Strategy outputs one of k most frequently occurring classes at random
 * with equal probability.
 *
 * @category    Machine Learning
 * @package     Rubix/ML
 * @author      Andrew DalPino
 */
class KMostFrequent implements Categorical
{
    /**
     * The number of most frequent classes to consider.
     *
     * @var int
     */
    protected $k;

    /**
     * The k most frequent classes.
     *
     * @var string[]
     */
    protected $classes = [
        //
    ];

    /**
     * @param int $k
     * @throws \Rubix\ML\Exceptions\InvalidArgumentException
     */
    public function __construct(int $k = 1)
    {
        if ($k < 1) {
            throw new InvalidArgumentException('Cannot guess from'
                . " less than 1 class, $k given.");
        }

        $this->k = $k;
    }

    /**
     * Fit the guessing strategy to a set of values.
     *
<<<<<<< HEAD
     * @param (string|int|float)[] $values
     * @throws \Rubix\ML\Exceptions\InvalidArgumentException;
=======
     * @internal
     *
     * @param (string|int)[] $values
     * @throws \InvalidArgumentException;
>>>>>>> 05770419
     */
    public function fit(array $values) : void
    {
        if (empty($values)) {
            throw new InvalidArgumentException('Strategy must be fitted'
                . ' to at least 1 value.');
        }

        $classes = array_count_values($values);

        arsort($classes);

        $classes = array_slice($classes, 0, $this->k, true);

        $this->classes = array_keys($classes);
    }

    /**
     * Make a guess.
     *
<<<<<<< HEAD
     * @throws \Rubix\ML\Exceptions\RuntimeException
=======
     * @internal
     *
     * @throws \RuntimeException
>>>>>>> 05770419
     * @return string
     */
    public function guess() : string
    {
        if (!$this->classes) {
            throw new RuntimeException('Strategy has not been fitted.');
        }

        return $this->classes[rand(0, $this->k - 1)];
    }

    /**
     * Return the string representation of the object.
     *
     * @return string
     */
    public function __toString() : string
    {
        return "K Most Frequent (k: {$this->k})";
    }
}<|MERGE_RESOLUTION|>--- conflicted
+++ resolved
@@ -52,15 +52,10 @@
     /**
      * Fit the guessing strategy to a set of values.
      *
-<<<<<<< HEAD
-     * @param (string|int|float)[] $values
-     * @throws \Rubix\ML\Exceptions\InvalidArgumentException;
-=======
      * @internal
      *
      * @param (string|int)[] $values
-     * @throws \InvalidArgumentException;
->>>>>>> 05770419
+     * @throws \Rubix\ML\Exceptions\InvalidArgumentException
      */
     public function fit(array $values) : void
     {
@@ -81,13 +76,9 @@
     /**
      * Make a guess.
      *
-<<<<<<< HEAD
-     * @throws \Rubix\ML\Exceptions\RuntimeException
-=======
      * @internal
      *
-     * @throws \RuntimeException
->>>>>>> 05770419
+     * @throws \Rubix\ML\Exceptions\RuntimeException
      * @return string
      */
     public function guess() : string
